# Clean Go Code

## Preface: Why Write Clean Code?

This document is a reference for the Go community that aims to help developers write cleaner code. Whether you're working on a personal project or as part of a larger team, writing clean code is an important skill to have. Establishing good paradigms and consistent, accessible standards for writing clean code can help prevent developers from wasting many meaningless hours on trying to understand their own (or others') work.

> <em>We don’t read code, we <b>decode</b> it &ndash; Peter Seibel</em>

As developers, we're sometimes tempted to write code in a way that's convenient for the time being without regard for best practices; this makes code reviews and testing more difficult. In a sense, we're <em>encoding</em>&mdash;and, in doing so, making it more difficult for others to decode our work. But we want our code to be usable, readable, and maintainable. And that requires coding the <em>right</em> way, not the easy way.

This document begins with a simple and short introduction to the fundamentals of writing clean code. Later, we'll discuss concrete refactoring examples specific to Go.

##### A short word on `gofmt`
I'd like to take a few sentences to clarify my stance on `gofmt` because there are plenty of things I disagree with when it comes to this tool. I prefer snake case over camel case, and I quite like my constant variables to be uppercase. And, naturally, I also have many opinions on bracket placement. *That being said*, `gofmt` does allow us to have a common standard for writing Go code, and that's a great thing. As a developer myself, I can certainly appreciate that Go programmers may feel somewhat restricted by `gofmt`, especially if they disagree with some of its rules. But in my opinion, homogeneous code is more important than having complete expressive freedom.

## Table of Contents
* [Introduction to Clean Code](#Introduction-to-Clean-Code)
    * [Test-Driven Development](#Test-Driven-Development)
    * [Naming Conventions](#Naming-Conventions)
    * * [Comments](#Comments)
    	* [Function Naming](#Function-Naming)
    	* [Variable Naming](#Variable-Naming)
    * [Cleaning Functions](#Cleaning-Functions)
      * [Function Length](#Function-Length)
      * [Function Signatures](#Function-Signatures)
    * [Variable Scope](#Variable-Scope)
    * [Variable Declaration](#Variable-Declaration)
    
* [Clean Go](#Clean-Go)
    * [Return Values](#Return-Values) 
      * [Returning Defined Errors](#Returning-Defined-Errors)
      * [Returning Dynamic Errors](#Returning-Dynamic-Errors)
    * [Pointers in Go](#Pointers-in-Go)
    * [Closures are Function Pointers](#Closures-are-Function-Pointers)
    * [Interfaces in Go](#Interfaces-in-Go)
    * [The empty `interface{}`](#The-Empty-interface)
* [Summary](#Summary)

## Introduction to Clean Code

Clean code is the pragmatic concept of promoting readable and maintainable software. Clean code establishes trust in the codebase and helps minimize the chances of careless bugs being introduced. It also helps developers maintain their agility, which typically plummets as the codebase expands due to the increased risk of introducing bugs.

### Test-Driven Development

Test-driven development is the practice of testing your code frequently throughout short development cycles or sprints. It ultimately contributes to code cleanliness by inviting developers to question the functionality and purpose of their code. To make testing easier, developers are encouraged to write short functions that only do one thing. For example, it's arguably much easier to test (and understand) a function that's only 4 lines long than one that's 40.

Test-driven development consists of the following cycle:

1. Write (or execute) a test
2. If the test fails, make it pass
3. Refactor your code accordingly
4. Repeat

Testing and refactoring are intertwined in this process. As you refactor your code to make it more understandable or maintainable, you need to test your changes thoroughly to ensure that you haven't altered the behavior of your functions. This can be incredibly useful as the codebase grows.

###  Naming Conventions

#### Comments
First things first: I want to address the topic of comments. Unnecessary comments are the biggest indicator of code smell. Comments are usually added to a codebase because something is so unclear that it's necessary to explain it so that the reader can understand what's going on. But this isn't always the case, and comments tend to be misused.

In Go, according to `gofmt`, <em>all</em> public variables and functions should be annotated. I think this is absolutely fine, as it gives us consistent rules for documenting our code. However, I always want to distinguish between comments that enable auto-generated documentation and <em>all other</em> comments. Annotation comments, for documentation, should be written like documentation&mdash;they should be at a high level of abstraction and concern the logical implementation of the code as little as possible.

I say this because there are other ways to explain code and ensure that it's being written comprehensibly and expressively. If the code is neither of those, some people find it acceptable to introduce a comment explaining the convoluted logic. Most people simply won't read comments, as they tend to be very intrusive to the experience of reviewing code.

Let's take a step back and look at some concrete examples. Here's how you <em>shouldn't</em> comment your code:

```go
// iterate over the range 0 to 9 
// and invoke the doSomething function
// for each iteration
for i := 0; i < 10; i++ {
  doSomething(i)
}
```

This is what I like to call a <strong>tutorial comment</strong>; it's fairly common in tutorials, which often explain the low-level functionality of a language (or programming in general). While these comments may be helpful for beginners, they're absolutely useless in production code. Hopefully, we aren't collaborating with programmers who don't understand something as simple as a looping construct by the time they've begun working on a development team. As programmers, we shouldn't have to read the comment to understand what's going on&mdash;we know that we're iterating over the range 0 to 9 because we can simply read the code. Hence the proverb:

> <em>Document why, not how. &ndash; Venkat Subramaniam</em>

Following this logic, we can now change our comment to explain <em>why</em> we are iterating from the range 0 to 9:

```go
// instatiate 10 threads to handle upcoming work load
for i := 0; i < 10; i++ {
  doSomething(i)
}
```

Now we understand <em>why</em> we have a loop and can tell <em>what</em> we're doing by simply reading the code... Sort of.

This still isn't what I'd consider clean code. The comment is worrying because it probably should not be necessary to express such an explanation in prose, assuming the code is well written (which it isn't). Technically, we're still saying what we're doing, not why we're doing it. We can easily express this "what" directly in our code by using more meaningful names:

```go
for workerID := 0; workerID < 10; workerID++ {
  instantiateThread(workerID)
}
```

With just a few changes to our variable and function names, we've managed to explain what we're doing directly in our code. This is much clearer for the reader because they won't have to read the comment and then map the prose to the code. Instead, they can simply read the code to understand what it's doing.

Of course, this was a relatively trivial example. Writing clear and expressive code is unfortunately not always so easy; it can become increasingly difficult as the codebase itself grows in complexity. The more you practice writing comments in this mindset and avoid explaining what you're doing, the cleaner your code will become.

#### Function Naming

Let's now move on to function naming conventions. The general rule here is really simple: the more specific the function, the more general its name. In other words, we want to start with a very broad and short function name, such as `Run` or `Parse`, that describes the general functionality. Let's imagine that we are creating a configuration parser. Following this naming convention, our top level of abstraction might look something like the following:

```go
func main() {
    configpath := flag.String("config-path", "", "configuration file path")
    flag.Parse()

    config, err := configuration.Parse(*configpath)
    
    ...
}
```

We'll focus on the naming of the `Parse` function. Despite this function's very short and general name, it's actually quite clear what it attempts to achieve.

When we go one layer deeper, our function naming will become slightly more specific:

```go
func Parse(filepath string) (Config, error) {
    switch fileExtension(filepath) {
    case "json":
        return parseJSON(filepath)
    case "yaml":
        return parseYAML(filepath)
    case "toml":
        return parseTOML(filepath)
    default:
        return Config{}, ErrUnknownFileExtension
    }
}
```

Here, we've clearly distinguished the nested function calls from their parent without being overly specific. This allows each nested function call to make sense on its own as well as within the context of the parent. On the other hand, if we had named the `parseJSON` function `json` instead, it couldn't possibly stand on its own. The functionality would become lost in the name, and we would no longer be able to tell whether this function is parsing, creating, or marshalling JSON. 

Notice that `fileExtension` is actually a little more specific. However, this is because its functionality is in fact quite specific in nature:

```go
func fileExtension(filepath string) string {
    segments := strings.Split(filepath, ".")
    return segments[len(segments)-1]
}
```

<<<<<<< HEAD
This kind of logical progression in our function names&mdash;from a high level of abstraction to a lower, more specific one&mdash;makes the code easier to follow and and read. Consider the alternative: If our highest level of abstraction is too specific, then we'll end up with a name that attempts to cover all bases, like `DetermineFileExtensionAndParseConfigurationFile`. This is horrendously difficult to read; we are trying to be too specific too soon and end up confusing the reader, despite trying to be clear! 
=======
This kind of logical progression in our function names&mdash;from a high level of abstraction to a lower, more specific one&mdash;makes the code easier to follow and read. Consider the alternative: if our highest level of abstraction is too specific, then we'll end up with a name that attempts to cover all bases, like `DetermineFileExtensionAndParseConfigurationFile`. This is horrendously difficult to read; we are trying to be too specific too soon and end up confusing the reader, despite trying to be clear! 
>>>>>>> 9093cf64

#### Variable Naming
Rather interestingly, the opposite is true for variables. Unlike functions, our variables should be named from more to less specific the deeper we go into nested scopes.

> <em>You shouldn’t name your variables after their types for the same reason you wouldn’t name your pets 'dog' or 'cat'. &ndash; Dave Cheney</em>

Why should our variable names become less specific as we travel deeper into a function's scope? Simply put, as a variable's scope becomes smaller, it becomes increasingly clear for the reader what that variable represents, thereby eliminating the need for specific naming. In the example of the previous function `fileExtension`, we could even shorten the name of the variable `segments` to `s` if we wanted to. The context of the variable is so clear that it's unnecessary to explain it any further with longer variable names. Another good example of this is in nested for loops:

```go
func PrintBrandsInList(brands []BeerBrand) {
    for _, b := range brands { 
        fmt.Println(b)
    }
}
```

In the above example, the scope of the variable `b` is so small that we don't need to spend any additional brain power on remembering what exactly it represents. However, because the scope of `brands` is slightly larger, it helps for it to be more specific. When expanding the variable scope in the function below, this distinction becomes even more apparent:

```go
func BeerBrandListToBeerList(beerBrands []BeerBrand) []Beer {
    var beerList []Beer
    for _, brand := range beerBrands {
        for _, beer := range brand {
            beerList = append(beerList, beer)
        }
    }
    return beerList
}
```

Great! This function is easy to read. Now, let's apply the opposite (i.e., wrong) logic when naming our variables:

```go
func BeerBrandListToBeerList(b []BeerBrand) []Beer {
    var bl []Beer
    for _, beerBrand := range b {
        for _, beerBrandBeerName := range beerBrand {
            bl = append(bl, beerBrandBeerName)
        }
    }
    return bl
}
```

Even though it's possible to figure out what this function is doing, the excessive brevity of the variable names makes it difficult to follow the logic as we travel deeper. This could very well spiral into full-blown confusion because we're mixing short and long variable names inconsistently.

### Cleaning Functions

Now that we know some best practices for naming our variables and functions, as well as clarifying our code with comments, let's dive into some specifics of how we can refactor functions to make them cleaner.

#### Function Length

> <em>How small should a function be? Smaller than that! &ndash; Robert C. Martin</em>

When writing clean code, our primary goal is to make our code easily digestible. The most effective way to do this is to make our functions as short as possible. It's important to understand that we don't necessarily do this to avoid code duplication. The more important reason is to improve <em>code comprehension</em>.

It can help to look at a function's description at a very high level to understand this better:

```
fn GetItem:
    - parse json input for order id
    - get user from context
    - check user has appropriate role
    - get order from database
```

By writing short functions (which are typically 5&ndash;8 lines in Go), we can create code that reads almost as naturally as our description above:

```go
var (
    NullItem = Item{}
    ErrInsufficientPrivileges = errors.New("user does not have sufficient privileges")
)

func GetItem(ctx context.Context, json []bytes) (Item, error) {
    order, err := NewItemFromJSON(json)
    if err != nil {
        return NullItem, err
    }
    if !GetUserFromContext(ctx).IsAdmin() {
	      return NullItem, ErrInsufficientPrivileges
    }
    return db.GetItem(order.ItemID)
}
```

Using smaller functions also eliminates another horrible habit of writing code: indentation hell. <strong>Indentation hell</strong> typically occurs when a chain of `if` statements are carelessly nested in a function. This makes it <em>very</em> difficult for human beings to parse the code and should be eliminated whenever spotted. Indentation hell is particularly common when working with `interface{}` and using type casting:

```go
func GetItem(extension string) (Item, error) {
    if refIface, ok := db.ReferenceCache.Get(extension); ok {
        if ref, ok := refIface.(string); ok {
            if itemIface, ok := db.ItemCache.Get(ref); ok {
                if item, ok := itemIface.(Item); ok {
                    if item.Active {
                        return Item, nil
                    } else {
                      return EmptyItem, errors.New("no active item found in cache")
                    }
                } else {
                  return EmptyItem, errors.New("could not cast cache interface to Item")
                }
            } else {
              return EmptyItem, errors.New("extension was not found in cache reference")
            }
        } else {
          return EmptyItem, errors.New("could not cast cache reference interface to Item")
        }
    }
    return EmptyItem, errors.New("reference not found in cache")
}
```

First, indentation hell makes it difficult for other developers to understand the flow of your code. Second, if the logic in our `if` statements expands, it'll become exponentially more difficult to figure out which statement returns what (and to ensure that all paths return some value). Yet another problem is that this deep nesting of conditional statements forces the reader to frequently scroll and keep track of many logical states in their head. It also makes it more difficult to test the code and catch bugs because there are so many different nested possibilities that you have to account for.

Indentation hell can result in reader fatigue if a developer has to constantly parse unwieldy code like the sample above. Naturally, this is something we want to avoid at all costs.

So, how do we clean this function? Fortunately, it's actually quite simple. On our first iteration, we will try to ensure that we are returning an error as soon as possible. Instead of nested the `if` and `else` statements, we want to "push our code to the left," so to speak. Take a look:

```go
func GetItem(extension string) (Item, error) {
    refIface, ok := db.ReferenceCache.Get(extension)
    if !ok {
        return EmptyItem, errors.New("reference not found in cache")
    }

    if ref, ok := refIface.(string); ok {
        // return cast error on reference 
    }

    if itemIface, ok := db.ItemCache.Get(ref); ok {
        // return no item found in cache by reference
    }

    if item, ok := itemIface.(Item); ok {
        // return cast error on item interface
    }

    if !item.Active {
        // return no item active
    }

    return Item, nil
}
```

Once we're done with our first attempt at refactoring the function, we can proceed to split up the function into smaller functions. Here's a good rule of thumb:  If the `value, err :=` pattern is repeated more than once in a function, this is an indication that we can split the logic of our code into smaller pieces:

```go
func GetItem(extension string) (Item, error) {
    if ref, ok := getReference(extension) {
        return EmptyItem, ErrReferenceNotFound
    }
    return getItemByReference(ref)
}

func getReference(extension string) (string, bool) {
    refIface, ok := db.ReferenceCache.Get(extension)
    if !ok {
        return EmptyItem, false
    }
    return refIface.(string)
}

func getItemByReference(reference string) (Item, error) {
    item, ok := getItemFromCache(reference)
    if !item.Active || !ok {
        return EmptyItem, ErrItemNotFound
    }
    return Item, nil
}

func getItemFromCache(reference string) (Item, bool) {
    if itemIface, ok := db.ItemCache.Get(ref); ok {
        return EmptyItem, false
    }
    return itemIface.(Item), true
}
```

As mentioned previously, indentation hell can make it difficult to test our code. On the other hand, when we split up our functions like we did above, it becomes much easier to get 100% code coverage because we're dealing with functions that are maybe only 4 lines each (when written by a sane person), as opposed to 400. That's just common sense.

> Note: For production code, one should elaborate on the code even further by returning errors instead of `bool` values. This makes it much easier to understand where the error is originating from. However, as these are just example functions, returning `bool` values will suffice for now. Examples of returning errors more explicitly will be explained in more detail later.

You'll notice that the clean version of our function has resulted in more lines of code. However, the code itself is far easier to read. It's layered in an onion-style fashion, where we can ignore "layers" that we aren't interested in and simply peel back the ones that we do want to examine. This makes it easier to understand low-level functionality because we only have to read maybe 3&ndash;5 lines at a time.

This example illustrates that we cannot measure the cleanliness of our code by the number of lines it uses. The first version of the code was certainly much shorter. However, it was <em>artificially</em> short and very difficult to read. In most cases, cleaning code will initially expand the existing codebase in terms of the number of lines. But this is highly preferable to the alternative of having messy, convoluted logic. If you're ever in doubt about this, just consider how you feel about the following function, which does exactly the same thing as our code but only uses two lines:

```go
func GetItemIfActive(extension string) (Item, error) {
    if refIface,ok := db.ReferenceCache.Get(extension); ok {if ref,ok := refIface.(string); ok { if itemIface,ok := db.ItemCache.Get(ref); ok { if item,ok := itemIface.(Item); ok { if item.Active { return Item,nil }}}}} return EmptyItem, errors.New("reference not found in cache")
}
```

#### Function Signatures

Creating a good function naming structure makes it easier to read and understand the intent of the code. As we saw above, making our functions shorter helps us understand the function's logic. The last part of cleaning our functions involves understanding the context of the function input. With this comes another easy-to-follow rule: <strong>Function signatures should only contain one or two input parameters</strong>. In certain exceptional cases, three can be acceptable, but this is where we should start considering a refactor. Much like the rule that our functions should only be 5&ndash;8 lines long, this can seem quite extreme at first. However, I feel that this rule is much easier to justify.

Take the following function from [RabbitMQ's introduction tutorial to its Go library](https://www.rabbitmq.com/tutorials/tutorial-one-go.html):

```go
q, err := ch.QueueDeclare(
  "hello", // name
  false,   // durable
  false,   // delete when unused
  false,   // exclusive
  false,   // no-wait
  nil,     // arguments
)
```

The function `QueueDeclare` takes six input parameters, which is quite a lot. With some effort, it's possible to understand what this code does thanks to the comments. However, the comments are actually part of the problem&mdash;as mentioned earlier, they should be substituted with descriptive code whenever possible. After all, there's nothing preventing us from invoking the `QueueDeclare` function <em>without</em> comments:

```go
q, err := ch.QueueDeclare("hello", false, false, false, false, nil)
```

Now, without looking at the commented version, try to remember what the fourth and fifth `false` arguments represent. It's impossible, right? You will inevitably forget at some point. This can lead to costly mistakes and bugs that are difficult to correct. The mistakes might even occur through incorrect comments&mdash;imagine labeling the wrong input parameter. Correcting this mistake will be unbearably difficult to correct, especially when familiarity with the code has deteriorated over time or was low to begin with. Therefore, it is recommended to replace these input parameters with an 'Options' `struct` instead:

```go
type QueueOptions struct {
    Name string
    Durable bool
    DeleteOnExit bool
    Exclusive bool
    NoWait bool
    Arguments []interface{} 
}

q, err := ch.QueueDeclare(QueueOptions{
    Name: "hello",
    Durable: false,
    DeleteOnExit: false,
    Exclusive: false,
    NoWait: false,
    Arguments: nil,
})
```

This solves two problems: misusing comments, and accidentally labeling the variables incorrectly. Of course, we can still confuse properties with the wrong value, but in these cases, it will be much easier to determine where our mistake lies within the code. The ordering of the properties also doesn't matter anymore, so incorrectly ordering the input values is no longer a concern. The last added bonus of this technique is that we can use our Option `struct` to infer the default values of our function's input parameters. When structures in Go are declared, all properties are initialised to their default value. This means that our `QueueDeclare` option can actually be invoked in the following way:

```go
q, err := ch.QueueDeclare(QueueOptions{
    Name: "hello",
})
```

The rest of the values are initialised to their default value of `false` (except for `Arguments`, which as an interface has a default value of `nil`). Not only are we much safer with this approach, but we are also much clearer with our intentions. In this case, we could actually write less code. This is an all-around win for everyone on the project.

One final note on this: It's not always possible to change a function's signature. In this case, for example, we don't actually have control over our `QueueDeclare` function signature because it's from the RabbitMQ library. It's not our code, so we can't change it. However, we can wrap these functions to suit our purposes:

```go
type RMQChannel struct {
    channel *amqp.Channel
}

func (rmqch *RMQChannel) QueueDeclare(opts QueueOptions) (Queue, error) {
    return rmqch.channel.QueueDeclare(
        opts.Name,
        opts.Durable,
        opts.DeleteOnExit,
        opts.Exclusive,
        opts.NoWait,
        opts.Arguments, 
    )
} 
```

Basically, we create a new structure named `RMQChannel` that contains the `amqp.Channel` type, which has the `QueueDeclare` method. We then create our own version of this method, which essentially just calls the old version of the RabbitMQ library function. Our new method has all the advantages described before, and we achieved this without actually having to change any of the code in the RabbitMQ library.

We'll use this idea of wrapping functions to introduce more clean and safe code later when discussing `interface{}`.

### Variable Scope
Now, let's take a step back and revisit the idea of writing smaller functions. This has another nice side effect that we didn't cover in the previous chapter:  Writing smaller function can typically eliminate reliance on mutable variables that leak into the global scope. Writing code with global variables is a practice of the past&mdash;it doesn't belong in clean code. But why is that?

The problem with using global variables is that we make it very difficult for programmers to understand the current state of a variable. If a variable is global and mutable, then by definition, its value can be changed by any part of the codebase. At no point can you guarantee that this variable is going to be a specific value... And that's a headache for everyone. This is yet another example of a trivial problem that's exacerbated when the codebase expands.

Let's look at a short example of how non-global variables with a large scope can cause problems. These variables also introduce the issue of <strong>variable shadowing</strong>, as demonstrated in the code taken from an article titled [Golang scope issue](https://idiallo.com/blog/golang-scopes):

```go
func doComplex() (string, error) {
    return "Success", nil
}

func main() {
    var val string
    num := 32

    switch num {
    case 16:
    // do nothing
    case 32:
        val, err := doComplex()
        if err != nil {
            panic(err)
        }
        if val == "" {
            // do something else
        }
    case 64:
        // do nothing
    }
    
    fmt.Println(val)
}
```

What's the problem with this code? From a quick skim, it seems the `var val string` value should be printed out as `Success` by the end of the `main` function. Unfortunately, this is not the case. The reason for this lies in the following line:

```go
val, err := doComplex()
```

This declares a new variable `val` in the switch's `case 32` scope and has nothing to do with the variable declared in the first line of `main`. Of course, it can be argued that Go syntax is a little tricky, which I don't necessarily disagree with, but there is a much worse issue at hand. The declaration of `var val string` as a mutable, largely scoped variable is completely unnecessary. If we do a <strong>very</strong> simple refactor, we will no longer have this issue:

```go
func getStringResult(num int) (string, error) {
    switch num {
    case 16:
    // do nothing
    case 32:
       return doComplex()
    case 64:
        // do nothing
    }
    return "" 
}

func main() {
    val, err := getStringResult(32)
    if err != nil {
        panic(err)
    }
    if val == "" {
        // do something else
    }
    fmt.Println(val)
}
```

After our refactor, `val` is no longer modified, and the scope has been reduced. Again, keep in mind that these functions are very simple. Once this kind of code style becomes a part of larger, more complex systems, it can be impossible to figure out why errors are occurring. We don't want this to happen&mdash;not only because we generally dislike software errors but also because it's disrespectful to our colleagues, and ourselves; we are potentially wasting each others' time having to debug this type of code. Developers need to take responsibility for their own code rather than blaming these issues on the variable declaration syntax of a particular language like Go.

On a side note, if the `// do something else` part is another attempt to mutate the `val` variable, we should extract that logic out as its own self-contained function, as well as the previous part of it. This way, instead of expanding the mutable scope of our variables, we can just return a new value:

```go
func getVal(num int) (string, error) {
    val, err := getStringResult(32)
    if err != nil {
        return "", err
    }
    if val == "" {
        return NewValue() // pretend function
    }
}

func main() {
    val, err := getVal(32)
    if err != nil {
        panic(err)
    }
    fmt.Println(val)
}
```

### Variable Declaration 

Other than avoiding issues with variable scope and mutability, we can also improve readability by declaring variables as close to their usage as possible. In C programming, it's common to see the following approach to declaring variables:

```go
func main() {
  var err error
  var items []Item
  var sender, receiver chan Item
  
  items = store.GetItems()
  sender = make(chan Item)
  receiver = make(chan Item)
  
  for _, item := range items {
    ...
  }
}
```

This suffers from the same symptom as described in our discussion of variable scope. Even though these variables might not actually be reassigned at any point, this kind of coding style keeps the readers on their toes, in all the wrong ways. Much like computer memory, our brain's short-term memory has a limited capacity. Having to keep track of which variables are mutable and whether or not a particular fragment of code will mutate them makes it more difficult to understand what the code is doing. Figuring out the eventually returned value can be a nightmare. Therefore, to makes this easier for our readers (and our future selves), it's recommended that you declare variables as close to their usage as possible:

```go
func main() {
	var sender chan Item
	sender = make(chan Item)

	go func() {
		for {
			select {
			case item := <-sender:
				// do something
			}
		}
	}()
}
```

However, we can do even better by invoking the function directly after its declaration. This makes it much clearer that the function logic is associated with the declared variable:

```go
func main() {
  sender := func() chan Item {
    channel := make(chan Item)
    go func() {
      for {
        select { ... }
      }
    }()
    return channel
  }
}
```

And coming full circle, we can move the anonymous function to make it a named function instead:

```go
func main() {
  sender := NewSenderChannel()
}

func NewSenderChannel() chan Item {
  channel := make(chan Item)
  go func() {
    for {
      select { ... }
    }
  }()
  return channel
}
```

It is still clear that we are declaring a variable, and the logic associated with the returned channel is simple, unlike in the first example. This makes it easier to traverse the code and understand the role of each variable.

Of course, this doesn't actually prevent us from mutating our `sender` variable. There is nothing that we can do about this, as there is no way of declaring a `const struct` or `static` variables in Go. This means that we'll have to restrain ourselves from modifying this variable at a later point in the code.

> NOTE: The keyword `const` does exist but is limited in use to primitive types only.

One way of getting around this can at least limit the mutability of a variable to the package level. The trick involves creating a structure with the variable as a private property. This private property is thenceforth only accessible through other methods provided by this wrapping structure. Expanding on our channel example, this would look something like the following:

```go
type Sender struct {
  sender chan Item
}

func NewSender() *Sender {
  return &Sender{
    sender: NewSenderChannel(),
  }
}

func (s *Sender) Send(item Item) {
  s.sender <- item
}
```

We have now ensured that the `sender` property of our `Sender` struct is never mutated&mdash;at least not from outside of the package. As of writing this document, this is the only way of creating publicly immutable non-primitive variables. It's a little verbose, but it's truly worth the effort to ensure that we don't end up with strange bugs resulting from accidental variable modification. 

```go
func main() {
  sender := NewSender()
  sender.Send(&Item{})
}
```

Looking at the example above, it's clear how this also simplifies the usage of our package. This way of hiding the implementation is beneficial not only for the maintainers of the package but also for the users. Now, when initialising and using the `Sender` structure, there is no concern over its implementation. This opens up for a much looser architecture. Because our users aren't concerned with the implementation, we are free to change it at any point, since we have reduced the point of contact that users have with the package. If we no longer wish to use a channel implementation in our package, we can easily change this without breaking the usage of the `Send` method (as long as we adhere to its current function signature).

>  NOTE: There is a fantastic explanation of how to handle the abstraction in client libraries, taken from the talk [AWS re:Invent 2017: Embracing Change without Breaking the World (DEV319)](https://www.youtube.com/watch?v=kJq81Y7OEx4).

## Clean Go

This section will describe some less generic aspects of writing clean Go code, but rather be discussing aspects that are very go specific. Like the previous section, there will still be a mix of generic and specific concepts being discussed, however, this section marks the start of the document, where the document changes from a generic description of clean code with Go examples, to Go specific descriptions, based on clean code principles.

### Return Values

#### Returning Defined Errors
We will be started out nice and easy, by describing a cleaner way to return errors. Like discussed earlier, our main goals with writing clean code, is to ensure readability, testability and maintainability of the code base. This error returning method will improve all three aspects, with very little effort.

Let's consider the normal way to return a custom error. This is a hypothetical example taken from a thread-safe map implementation, we have named `Store`:

```go
package smelly

func (store *Store) GetItem(id string) (Item, error) {
    store.mtx.Lock()
    defer store.mtx.Unlock()

    item, ok := store.items[id]
    if !ok {
        return Item{}, errors.New("item could not be found in the store") 
    }
    return item, nil
}
```

There is nothing inherently smelly about this function, in its isolation. We look into the `items` map of our `Store` struct, to see if we already have an item with this `id`. If we do, we return the item, if we don't, we return an error. Pretty standard. So, what is the issue with returning custom errors like this? Well, let's look at what happens, when we use this function, from another package:

```go
func GetItemHandler(w http.ReponseWriter, r http.Request) {
    item, err := smelly.GetItem("123")
    if err != nil {
        if err.Error() == "item could not be found in the store" {
            http.Error(w, err.Error(), http.StatusNotFound)
	        return
        }
        http.Error(w, errr.Error(), http.StatusInternalServerError)
        return
    } 
    json.NewEncoder(w).Encode(item)
}
```

This is actually not too bad. However, there is one glaring problem with this. Errors in Go, are simply just an `interface` which implements a function (`Error()`) which returns a string. Therefore, we are now hardcoding the expected error code into our code base. This isn't too great. Mainly, because if  the error message value changes, our code breaks (softly). Our code is too closely coupled, meaning that we would have to change our code in, possibly, many different places. Even worse would be, if a client used our package to write this code. Their software would inexplicably break all of a sudden after a package update, should we choose to change the message of the returning error. This is quite obviously something that we want to avoid. Fortunately, the fix is very simple. 

```go
package clean

var (
    NullItem = Item{}

    ErrItemNotFound = errors.New("item could not be found in the store") 
)

func (store *Store) GetItem(id string) (Item, error) {
    store.mtx.Lock()
    defer store.mtx.Unlock()

    item, ok := store.items[id]
    if !ok {
        return NullItem, ErrItemNotFound
    }
    return item, nil
}
```

With this simple change of making the error into a variable `ErrItemNotFound`, we ensure that anyone using this package can check against the variable, rather than the actual string that it returns:

```go
func GetItemHandler(w http.ReponseWriter, r http.Request) {
    item, err := clean.GetItem("123")
    if err != nil {
        if err == clean.ErrItemNotFound {
           http.Error(w, err.Error(), http.StatusNotFound)
	        return
        }
        http.Error(w, err.Error(), http.StatusInternalServerError)
        return
    } 
    json.NewEncoder(w).Encode(item)
}
```

This feels much nicer and is also much safer. Some would even say that it's easier to read as well. In the case of a more verbose error message, it certainly would be preferable for a developer to simply read `ErrItemNotFound` rather than a novel on why a certain error has been returned.

This approach is not limited to errors and can be used for other returned values. As an example, we are also returning a `NullItem` instead of `Item{}` as we did before. There are many different scenarios in which it might be preferable to return a defined object, rather than initialising it on return.

Returning default `Null` values like the previous examples, can also be more safe, in certain cases. As an example, a user of our package could forget to check for errors and end up initialising a variable, pointing to an empty struct containing a default value of `nil` as one or more property values. When attempting to access this `nil` value later in the code, this could cause a panic in their code. However, when we return our custom default value instead, we can ensure that all values, which otherwise would default to `nil`, are initialised and thereby ensure that we do not cause panics in our users / clients software. This is also beneficial for ourselves, as if we wanted to achieve the same safety, without returning a default value, we would have to change our code, every place in which we return this type of empty value. However, with our default value approach, we now only have to change our code in a single place:

```go
var NullItem = Item{
    itemMap: map[string]Item{},
}
```
> NOTE: In many scenarios, invoking the panic will actually be preferable. To indicate that there is an error check missing.

> NOTE: Every interface property in Go, has a default value of `nil`. This means that this is useful, for any struct, which has an interface property. This is also true for structs which contain channels, maps and slices, which could potentially also have a `nil` value.

#### Returning Dynamic Errors
There are certainly some scenarios, where returning an error variable might not actually be viable. In cases where customised errors' information is dynamic, to describe error events more specifically, we cannot define and return our static errors anymore. As an example:

```go
func (store *Store) GetItem(id string) (Item, error) {
    store.mtx.Lock()
    defer store.mtx.Unlock()

    item, ok := store.items[id]
    if !ok {
        return NullItem, fmt.Errorf("Could not find item with ID: %s", id)
    }
    return item, nil
}
```

So, what to do? There is no well defined / standard method for handling and returning these kind of dynamic errors. My personal preference, is to return a new interface, with a bit of added functionality:

```go
type ErrorDetails interface {
    Error() string
    Type() string
}

type errDetails struct {
    errtype error
    details string
}

func NewErrorDetails(err error, details ...interface{}) ErrorDetails {
    return &errDetails{
        errtype: err,
        details: details,
    }
}

func (err *errDetails) Error() string {
    return fmt.Sprintf("%v: %v", err.details)
}

func (err *errDetails) Type() error {
    return err.errtype
}
```

This new data structure still works as our standard error. We can still compare it to `nil` since it's an interface implementation and we can still call `.Error()` on it, so it won't break any already existing implementations. However, the advantage is that we can now check our error type as we could previously, despite our error now containing the *dynamic* details:

```go
func (store *Store) GetItem(id string) (Item, error) {
    store.mtx.Lock()
    defer store.mtx.Unlock()

    item, ok := store.items[id]
    if !ok {
        return NullItem, fmt.Errorf("Could not find item with ID: %s", id)
    }
    return item, nil
}
```

And our http handler function can then be refactored to check for a specific error again:


```go
func GetItemHandler(w http.ReponseWriter, r http.Request) {
    item, err := clean.GetItem("123")
    if err != nil {
        if err.Type() == clean.ErrItemNotFound {
            http.Error(w, err.Error(), http.StatusNotFound)
	        return
        }
        http.Error(w, err.Error(), http.StatusInternalServerError)
        return
    } 
    json.NewEncoder(w).Encode(item)
}
```

### Nil Values 

A controversial aspect of Go, is the addition of `nil`. This value corresponds to the value `NULL` in C and is essentially an uninitialised pointer. Previously, we traversed in explained the troubles `nil` can cause, but to sum up: Things break, when you try to access methods or properties of a `nil` value. In the mentioned section, it was recommended to try an minimise usage of returning a  `nil` value. This way, users of our code, would be less prone to accidentally access `nil` values by a mistake. 

There are other scenarios in which it is common to find `nil` values, which can cause some unnecessary pain. As an example, the incorrect initialisation of a `struct` can lead to the `struct` containing `nil` properties. If accessed, they will cause a panic. An example of this, can be seen below:

```go
type App struct {
	Cache *KVCache
}

type KVCache struct {
  mtx sync.RWMutex
	store map[string]string
}

func (cache *KVCache) Add(key, value string) {
  cache.mtx.Lock()
  defer cache.mtx.Unlock()
  
	cache.store[key] = value
}
```

This code is absolutely fine. However, we are exposed by the fact that our `App` can be initialised incorrectly, without initialising our `Cache` property within. Should the following code be invoked, our application will panic:

```go
	app := App{}
	app.Cache.Add("panic", "now")
```

The `Cache` property, has never been initialised and is therefore a `nil` pointer the `Add` method, is invoked. Running this code will result in a panic, with the following message:

> panic: runtime error: invalid memory address or nil pointer dereference

Instead, we can turn our `Cache` property of our `App` structure into a private property and create a getter-like method, to access the `Cache` property of our `App`. This gives us more control of what we are returning and ensuring that we aren't returning a `nil` value.

```go
type App struct {
    cache *KVCache
}

func (app *App) Cache() *KVCache {
	if app.cache == nil {
    app.cache = NewKVCache()
	}
	return app.cache
}
```

We now ensure that we will never experience returning a `nil` pointer, when trying to access the `Cache` property. Our code, which previously panicked, will now be refactored to the following:

```go
app := App{}
app.Cache().Add("panic", "now")
```

The reason why this is preferable, is that we are ensuring that users of our package aren't worrying about the implementation and whether they are using our package in an unsafe manner. All they need to worry about is writing their own clean code. 

> NOTE: There are other methods to achieve a similar safe outcome, however, I think that this is the most straightforward method of doing this.

### Pointers in Go
Pointers in go are rather a large topic. They are a very big part of working with the language, so much so, that it is essentially impossible to write go, without some knowledge of pointers and their workings in go. I will not go into detail, of the inner workings of Pointers in go in this article. Instead, we will focus on their quirks and how to handle them in go.

Pointers add complexity, however, as mentioned, it's almost impossible to avoid them when writing go. Therefore, it is important to understand how to use pointers, without adding unnecessary complexity and thereby keeping your codebase clean. Without restraining oneself, the incorrect use of pointers can introduce nasty side-effects, introducing bugs that are particularly difficult to debug. Of course, when sticking to the basic principles of writing clean code, introduced in the first part of this article, we limit our exposure of introducing this complexity, but pointers are a particular case, which can still undo all of our previous hard work, of making our code clean. 

#### Pointer Mutability
I have already used the word mutability more than once in this article, as a negative. Mutability is obviously not a clear-cut bad thing and I am by no means an advocate for writing 100% pure functional programs. Mutability is a powerful tool, but we should really only ever use it, when it's necessary. Let's have a look at a code example illustrating why:

```go
func (store *UserStore) Insert(user *User) error {
    if store.userExists(user.ID) {
        return ErrItemAlreaydExists
    }
    store.users[user.ID] = user
    return nil
}

func (store *UserStore) userExists(id int64) bool {
    _, ok := store.users[id]
    return ok
}
```

At first glance, this doesn't seem too bad. In fact, it might even seem like a rather simple insert function for a common list structure. We accept a pointer as input and if no other users with this `id` exist, then we insert the user pointer into our list. Now, we use this functionality in our public API for creating new users:

```go
func CreateUser(w http.ResponseWriter, r *http.Request) {
    user, err := parseUserFromRequest(r)
    if err != nil {
        http.Error(w, err, http.StatusBadRequest)
        return
    }
    if err := insertUser(w, user); err != nil {
      http.Error(w, err, http.StatusInternalServerError)
      return
    }
}

func insertUser(w http.ResponseWriter, user User) error {
  	if err := store.Insert(user); err != nil {
        return err
    }
  	user.Password = ""
	  return json.NewEncoder(w).Encode(user)
}
```

Once again, at first glance everything looks fine. We parse the user from the received request and insert the user struct into our store. Once we have inserted our user into the store successfully, we then set the password to nothing, before returning the user as a JSON object to our client. This is all quite common practice, typically when returning a user object, where the password has been hashed, we don't want to return the hashed password.

However, imagine that we are using an in-memory store, based on a `map`, this code will produce some unexpected results. If we check in our user store, see that the change we made to the users password in the http handler function, also affected the object in our store. This is because the pointer address returned by `parseUserFromRequest`, is what we populated our store with, rather than an actual value. Therefore, when making changes to the dereferenced password value, we end up changing the value of the object we are pointing to in our store.

This is a great example of why both mutability and variable scope, can cause some serious issues and bugs, when used incorrectly. When passing pointers as an input parameter of a function, we are expanding the scope of our variable. Even more worrying, we are expanding the scope to an undefined level. We are *almost* expanding the scope of the variable to being a globally available variable. Depending on the variable scope of our store. As demonstrated by the above example, this can lead to disastrous bugs, which are particularly difficult to find and eradicate.

Fortunately, the fix for this bug, is rather simple:

```go
func (store *UserStore) Insert(user User) error {
    if store.userExists(user.ID) {
        return ErrItemAlreaydExists
    }
    store.users[user.ID] = &user
    return nil
}
```

Instead of passing a pointer to a `User` struct, we are now passing in a copy of a `User`. We are still storing a pointer to our store, however, instead of storing the pointer from outside of the function, we are storing the pointer to the copied value, which scope is inside the function. This fixes the immediate problem, but might still cause issues further down the line, if we aren't careful.

```go
func (store *UserStore) Get(id int64) (*User, error) {
    user, ok := store.users[id]
    if !ok {
        return EmptyUser, ErrUserNotFound
    }
    return store.users[id], nil
}
```

Again, a very standard very simple implementation of a getter function for our store. However, this is still bad. We are once again expanding the scope of our pointer, which may end up causing unexpected side-effects. When returning the actual pointer value, which we are storing in our user store, we are essentially giving other parts of our application the ability to change our store values. This is bad, because it's bound to ensure confusion. Our store should be the only entity enabled to make changes to the values stored there. The easiest fix available for this, is to either return a value of `User` rather than returning a pointer.

> NOTE: Should our application use multiple threads, which is often the case. Passing pointers to the same memory location, can also potentially result in a race condition. In other words, we aren't only potentially corrupting our data, we could also cause a panic from a data race.

Please keep in mind, that there is intrinsically nothing wrong with returning pointers, however, the expanded scope and number of owners of the variables is the important aspect. This is what categorises our previous example a smelly operation. This is also why, that common Go constructors are also absolutely fine:

```go
func AddName(user *User, name string) {
    user.Name = name
}
```

The reason why this is *ok*, is that the variable scope, which is defined by whomever invokes the functions, remains the same after the function returns. This combined with the face that the ownership of the variable remains unchanged (it stays solely with the function invoker), means that the pointer cannot be manipulated in an unexpected manner.

### Closures are Function Pointers

So, before we go to the next topic of using interfaces in Go. I would like to introduce the commonly overseen alternative, which is what C programmers know as 'function pointers' and most other programmers refer to as 'closures'. Closure are quite simple. They are an input parameter for a function, which act like any other parameter, except for the fact that they are a function. In Javascript, it is very common to use closures as callbacks, which is typically used in scenarios where upon we want to invoke a function after an asynchronous operation has finished. In Go, we don't really have this issue, or at the very least, we have other, much nicer, ways of solving this issue. Instead, in Go, we can use closures to solve a different hurdle: The lack of generics. 

Now, don't get too excited. We aren't going to substitute the lack of generics. We are simply going to solve a subset of the lack of generics with the use of closures. Consider the following function signature:

```go
func something(closure func(float64) float64) float64 { ... }
```

This function takes another function as input and will return a `float64`. The input function, will take a `float64` as input, and will also return a `float64`.   This pattern can be particularly useful, for creating a loosely coupled architecture, making it easier to to add functionality, without affecting other parts of the code. An example use case of this, could be for a struct containing data, which we want to manipulate in some form. Through this structures `Do()` method, we can perform operations on this data. If we know the operation ahead of time, we can approach problem this by placing the logic for handling the different operations, directly in our `Do()` method:

```go
func (datastore *Datastore) Do(operation Operation, data []byte) error {
  switch(operation) {
  case COMPARE:
    return datastore.compare(data)
  case CONCAT:
    return datastore.add(data)
  default:
    return ErrUnknownOperation
  }
}
```

As we can imagine, this function will perform a predetermined operation on the data contained in the `Datastore` struct. However, we can also imagine, that at some point we would want to add more operations. Over a longer period of time, this might end up being quite a lot of different operations, making  our `Do` method bloated and possibly even hard to maintain. It might also be an issue for people wanting to use our `Datastore` object, who don't have access to edit our package code. Keeping in mind, that there is no way of extending structure methods as there is in most OOP languages. This could also become an issue for developers wanting to use our package. 

So instead, let's try a different approach, using closures instead:

```go
func (datastore *Datastore) Do(operation func(data []byte, data []byte) ([]byte, error), data []byte) error {
  result, err := operation(datastore.data, data)
  if err != nil {
    return err
  }
  datastore.data = result
  return nil
}

func concat(a []byte, b []byte) ([]byte, error) {
  ...
}

func main() {
  ...
  datastore.Do(concat, data)
  ...
}
```

However, other than this being a very messy function signature, we also have another issue with this. This function isn't particularly generic. What happens, if we find out that we actually want the `concat` function needs to be able to take multiple byte arrays as input? Or if want to add some completely new functionality, that may also need more or less input values than `(data []byte, data []byte)` ?

One way to solve this issue, is to change our concat function. In the example below, I have changed it to only take a single byte array as input argument, but it could just as well have been the opposite case. 

```go
func concat(data []byte) func(data []byte) ([]byte, error) {
  return func(concatting []byte) ([]byte, error) {
    return append(data, concatting), nil
  }
}

func (datastore *Datastore) Do(operation func(data []byte) ([]byte, error)) error {
  result, err := operation(datastore.data)
  if err != nil {
    return err
  }
  datastore.data = result
  return nil
}

func main() {
  ...
  datastore.Do(compare(data))
  ...
}
```

Notice how we have added some of the clutter from the `Do` method signature. The way that we have accomplished this, is by having our `concat` function return a function. Within the returned function, we are storing the input values originally passed in to our `concat` function. The returned function can therefore now take a single input parameter, and within our function logic, we will append it, with our original input value. As a newly introduced concept, this is quite strange, however, getting used to having this as an option can indeed help loosen up program coupling and help get rid of bloated functions. 

In the next section, we will talk about interfaces, but let's take a short moment to talk about the difference between interfaces and closures. The problems that interfaces solve, definitely  overlap with the problems solved by closures.  The implementation of interfaces in Go makes the distinction of when to use one or the other, somewhat difficult at times. Usually, whether an interface or a closure is used, is not really of importance and whichever solves the problem in the simplest manner, is the right choice. Typically, closures will be simpler to implement, if the operation is simple by nature. However, as soon as the logic contained within a closure becomes complex, one should strongly consider using an interface instead.  

Dave Cheney has an excellent write up on this topic, and a talk on the same topic:

* https://dave.cheney.net/2016/11/13/do-not-fear-first-class-functions
* https://www.youtube.com/watch?v=5buaPyJ0XeQ&t=9s

Jon Bodner also has a talk about this topic

* https://www.youtube.com/watch?v=5IKcPMJXkKs

### Interfaces in Go

In general, the go method for handling `interface`'s is quite different from other languages. Interfaces aren't explicitly implemented, like they would be in Java or C#, but are implicitly implemented if they fulfill the contract of the interface. As an example, this means that any `struct` which has an `Error()` method, implements / fulfills the `Error` interface and can be returned as an `error`. This has it's advantages, as it makes Go feel more fast-paced and dynamic, as interface implementation is extremely easy. There are obviously also disadvantages with this approach to implementing interfaces. As the interface implementation is no longer explicit, it can be difficult to see which interfaces are implemented by a struct. Therefore, the most common way of defining interfaces, is by writing interfaces with as few methods a possible. This way, it will be easier to understand whether or not a struct fulfills the contract of an interface.

There are other ways of keeping track of whether your structs are fulfilling the interface contract. One method, is to create constructors, which return an interface, rather than the concrete type:

```go
type Writer interface {
	Write(p []byte) (n int, err error)
}

type NullWriter struct {}

func (writer *NullWriter) Write(data []byte) (n int, err error) {
    // do nothing
    return len(data), nil
}

func NewNullWriter() io.Writer {
    return &NullWriter{}
}
```

The above function ensures, that the `NullWriter` struct implements the `Writer` interface. If we were to delete the `Write` method for the `NullWriter` we would get a compilation error, were we to try and build the solution. This is a good way of ensuring our code behaves in the way that we expect and that we can use the compiler as a safety net to ensure that we aren't producing invalid code. 

There is another way of trying to be more explicit about which interfaces a given struct implements. However, this method achieves the opposite of what we wish to achieve. The method being, using embedded interfaces, as a struct property.

> <em>Wait what? &ndash; Presumably most people</em>

So, let's rewind a little, before we dive deep into the forbidden forest of smelly Go. In Go, we can use embedded structs, as a type of inheritance in our struct definitions. This is really nice as we can decouple our code, by defining reusable structs.

```go
type Metadata struct {
    CreatedBy types.User
}

type Document struct {
    *Metadata
    Title string
    Body string
}

type AudioFile struct {
    *Metadata
    Title string
    Body string
}
```

Above, we are defining a `Metadata` object, which will provide us with property fields that we are likely to use on many different struct types. The neat thing about using the embedded struct, rather than explicitly defining the properties directly in our struct, is that it has decoupled the `Metadata` fields. Should be choose to update our `Metadata` object, we can change it in a single place. As mentioned earlier, we want to ensure that a change one place in our code, doesn't break other parts of our code. Keeping these properties centralised, will keep it clear to users that a structures with embedded `Metadata` have the same properties. Much like, structures that fulfill interfaces, have the same methods.  

Now, let's look at an example of how we can use a constructor, to further prevent breaking our code, when making changes to our `Metadata` struct:

```go
func NewMetadata(user types.User) Metadata {
    return &Metadata{
        CreatedBy: user,
    }
}

func NewDocument(title string, body string) Document {
    return Document{
        Metadata: NewMetadata(),
        Title: title,
        Body: body,
    }
}
```

At a later point in time, we find out, that we would also like a `CreatedAt` field on our `Metadata` object. This is now easily achievable, by simply updating our `NewMetadata` constructor:

```go
func NewMetadata(user types.User) Metadata {
    return &Metadata{
        CreatedBy: user,
        CreatedAt: time.Now(),
    }
}
```

Now, both our `Document` and `AudioFile` structures are updated, to also populate these fields on construction. This is the core principle behind decoupling and an excellent example of ensuring maintainability of code. We can also add new methods, without breaking our code:

```go
type Metadata struct {
    CreatedBy types.User
    CreatedAt time.Time
    UpdatedBy types.User
    UpdatedAt time.Time
}

func (metadata *Metadata) AddUpdateInfo(user types.User) {
    metadata.UpdatedBy = user
    metadata.UpdatedAt = time.Now()
}
```

Again, without breaking the rest of our code base, we are implementing new functionality to our already existing structures. This kind of programming, makes implementing new features very quick and very painless, which is exactly what we are trying to achieve by making our code clean. 

Now, I am sorry to break this streak of happiness, because now we return to the smelly forbidden forest of Go. Let's get back to our interfaces and how to show explicitly which interfaces are being implemented by a structure. Instead of embedding a struct, we can embed an interface:

```go
type NullWriter struct {
    Writer
}

func NewNullWriter() io.Writer {
    return &NullWriter{}
}
```

The above code compiles. The first time I saw this, I couldn't believe that this was actually compiling. Technically, we are implementing the interface of `Writer`, because we are embedding the interface and "inheriting" the functions which are associated with this interface. Some see this as a clear way of showing that our `NullWriter` is implementing the `Writer` interface. However, we have to be careful using this technique, as we can no longer rely on the compiler to save us:

```go
func main() {
    w := NewNullWriter()

    w.Write([]byte{1, 2, 3})
}
```

As mentioned before, the above code will compile. The `NewNullWriter` returns a `Writer` and everything is honky-dori, according to the compiler, because `NullWriter` fulfills the contract of `io.Writer`, via. the embedded interface. However, running the code above will result in the following:

> panic: runtime error: invalid memory address or nil pointer dereference

The explanation being, that an interface method in Go, is essentially a function pointer. In this case, since we are pointing the function of an interface, rather than an actual method implementation, we are trying to invoke a function, which is in actuality a nil pointer. Oops! Personally, I think that this is a massive oversight in the Go compiler. This code **should not** compile... but while this is being fixed (if it ever will be), let's just promise each other, never to implement code in this way. In an attempt to be more clear with our implementation, we have ended up shooting ourselves in the foot and bypassing compiler checks. 

> Some people argue that using embedded interfaces, is a good way of creating a mock structure, for testing a subset of interface methods. Essentially, by using an embedded interface, you won't have to implement all of the methods of an interface, but instead only implement the few methods that you wish to be tested. Within testing / mocking, I can see the argument, but I am still not a fan of this approach.

Let's quickly get back to clean code and quickly get back to using interfaces the proper way in Go. Let's talk about using interfaces as function parameters and return values. The most common proverb for interface usage with functions in Go is:

> <em>Be conservative in what you do; be liberal in what you accept from others &ndash; Jon Postel</em>

> FUN FACT: This proverb originally has nothing to do with Go, but is actually taken from an early specification of the TCP networking protocol.

In other words, you should write functions that accept an interface and return a concrete type. This is generally good practice, and becomes super beneficial when doing tests with mocking. As an example, we can create a function which takes a writer interface as input and invokes the `Write` method of that interface.

```go
type Pipe struct {
    writer io.Writer
    buffer bytes.Buffer
}

func NewPipe(w io.Writer) *Pipe {
    return &Pipe{
        writer: w,
    }
} 

func (pipe *Pipe) Save() error {
    if _, err := pipe.writer.Write(pipe.FlushBuffer()); err != nil {
        return err
    }
    return nil
}
```

Let's assume that we are writing to a file when our application is running, but we don't want to write to a new file for all tests which invokes this function. Therefore, we can implement a new mock type, which will basically do nothing. Essentially, this is just basic dependency injection and mocking, but the point is that it is extremely easy to use in go:

```go
type NullWriter struct {}

func (w *NullWriter) Write(data []byte) (int, error) {
    return len(data), nil
}

func TestFn(t *testing.T) {
    ...
    pipe := NewPipe(NullWriter{})
    ...
}
```

> NOTE: there is actually already a null writer implementation built into the ioutil package named `Discard`

When constructing our `Pipe` struct with the `NullWriter` (rather than a different writer), when invoking our `Save` function, nothing will happen. The only thing we had to do, was add 4 lines of code. This is why in idiomatic go, it is encouraged to make interface types as small as possible, to make implement a pattern like this as easy as possible. However, this implementation of interfaces, also comes with a *huge* downside. 

### The empty `interface{}`
Unlike other languages, go does not have an implementation for generics. There have been many implementation proposals, but all have been deemed dissatisfactory by the Go language team. Unfortunately, without generics, developers are trying to find creative ways around this issue, very often using the empty `interface{}`. The next section, will describe why these, often too creative, implementations should be considered bad practice and unclean code. There will also be good examples of usage of the empty `interface{}` and how to avoid some pitfalls of writing code with the empty `interface{}`. 

But first and foremost. What drives developers to use the empty `interface{}`? Well, as I said in the previously, the way that Go determines whether a concrete type implements an interface, is by checking whether it implements the methods of a specific interface. So what happens, if our interface implement no methods at all?

```go
type EmptyInterface interface {}
```

The above being equivalent to the built-in type `interface{}`. The result of this interface type is that **any** type is accepted. Meaning, that we can write functions in which any type is accepted. This is super useful for certain kind of functions, such as when creating a printer function. This is how it's possible to give any type to the `Println` function from the `fmt` package:

```go
func Println(v ...interface{}) {
    ...
}
```

In this case, we aren't only accepting a single `interface{}` but rather, a slice of types. These types can be of any type and can even be of different types, as long as they implement the empty `interface{}`, which we are certain that any type will. This is a super common pattern when handling string conversation (both from and to string). The reason being, this is the only way in Go to implement generic methods. Good examples of this, come from the `json` standard library package:

```go
func InsertItemHandler(w http.ResponseWriter, r *http.Request) {
	var item Item
	if err := json.NewDecoder(r.Body).Decode(&item); err != nil {
		http.Error(w, err.Error(), http.StatusBadRequest)
		return
	}

	if err := db.InsertItem(item); err != nil {
		http.Error(w, err.Error(), http.StatusInternalServerError)
		return
	}
	w.WriteHeader(http.StatsOK)
}
```

All the *less elegant* code, is contained within the  `Decode` function. Developers using this functionality, therefore, won't have to worry about reflection or casting of types. We just have to worry about providing a pointer to a concrete type. This is good, because the `Decode()` function is, technically, returning a concrete type. We are passing in our `Item` value, which will be populated from body of the http request and we won't have to deal with the potential risks of handling the `interface{}` value.

However, even when using the empty `interface{}` with good practices, we still have some issues. If we pass a JSON string that has nothing to do with our `Item` type, but is still valid json, we still won't receive an error. Our `item` variable will just be left with the default values. So, while we don't have to worry about reflection and casting errors, we will still have to make sure that the message sent from our client is a valid `Item` type. However, as of writing this document, there is no simple / good way to implement these type of generic decoders, without using the empty `interface{}` type. 

The problem with this, is that we are leaning towards using Go (a statically typed language) as a dynamically typed language. This becomes even clearer, when looking at poor implementations of the `interface{}` type. The most common example of this, comes from developers trying to implement a generic store / list of some sort. Let's look at an example, trying to implement a generic HashMap package, which can store any type, using the `interface{}`. 

```go
type HashMap struct {
    store map[string]interface{}
}

func (hashmap *HashMap) Insert(key string, value interface{}) {
    hashmap.store[key] = value
}

func (hashmap *HashMap) Get(id string) (interface{}, error) {
    value, ok := hashmap.store[key]
    if !ok {
        return nil, ErrKeyNotFoundInHashMap
    }
    return value
}
```

> NOTE: I have omitted thread-safety from the example for simplicity

Please keep in mind that the implementation pattern used above, is used in quite a lot of Go packages. It is even used in the standard library `sync` package, for the `sync.Map` type. So, what is the big problem with this implementation? Well, let's have a look at an example of using this package.

```go
func SomeFunction(id string) (Item, error) {
    itemIface, err := hashmap.Get(id)
    if err != nil {
        return EmptyItem, err
    }
    item, ok := itemIface.(Item)
    if !ok {
        return EmptyItem, ErrCastingItem
    }
    return item, nil
}
```

On first glance, this looks fine. However, like mentioned previously. However, we will start getting into trouble, should we add different types in our store, which as of now, is not prevented. There is nothing limiting us from adding something other than the `Item` type. So what happens when someone starts adding other types into our HashMap? Our function now might return an error. This might even be a small change like someone else in the code base wanting to store a pointer `*Item` instead of an `Item`. Worst of all, this might not even be caught by our tests. Depending on the complexity of the system, this might introduce some bugs particularly difficult to debug. 

This type of code, should never reach production. The matter of the fact is, that Go does not support generics as of now and as Go programmers, we should accept this. If we want to use generics, then we should use a different language which does support generics, rather than trying hack our way out of this. 

So, how do we prevent this code from reaching production? The simples solution for our problem, is basically to just write the functions with concrete types, instead of using `interface{}` values. Of course, this is not always the best approach, as there might be some functionality within the package which is not trivial to implement ourselves. Therefore, it might be a better approach to create wrappers, which expose the functionality we need, but still ensure type safety:

```go
type ItemCache struct {
  kv tinykv.KV
} 

func (cache *ItemCache) Get(id string) (Item, error) {
  value, ok := cache.kv.Get(id)
  if !ok {
    return EmptyItem, ErrItemNotFound
  }
  return interfaceToItem(value)
}

func interfaceToItem(v interface{}) (Item, error) {
  item, ok := v.(Item)
  if !ok {
    return EmptyItem, ErrCouldNotCastItem
  }
  return item, nil
}

func (cache *ItemCache) Put(id string, item Item) error {
  return cache.kv.Put(id, item)
}
```

> NOTE: Implementations of other functionalities of the tinykv.KV cache has been left out for the purpose of brevity.

Creating the wrapper above, will now ensure that we are using the actual types and that we are no longer passing in `interface{}` types. It is therefore no longer possible to accidentally populate our store with a wrong value type and we have contained our casting of types, as much as possible. This is a very straight forward way of solving our issue, though somewhat manual.

## Summary

First of all, thank you for making it all the way through the article. I hope that it has given some insight into what clean code is, as well as how it will help ensure maintainability, readability and stability in your code base. To sum up all the topics covered:

**Functions** - Naming of functions should become more specific, the smaller the scope of the function. Ensure that all functions are single purpose. A good measure, being to limit your function length to 5-8 lines and only takes 2-3 input arguments.

**Variables** - Naming of variables should become less specific the smaller the scope, and keep the scope of your variables to a minimum. Also, keep the mutability of your variables to a minimum and be more and more aware of this as their scope grows.

**Return Values** - Concrete types should be returned whenever they can. Make it as hard as possible for users of your package to create mistakes and as easy for them to understand the values returned by your functions

**Pointers** - Use pointers with caution and limit scope and mutability to an absolute minimum. Garbage collection only assists with memory management, it does not assist with all the other complexities associated with pointers.

**Interfaces** - Use interfaces as much as possible to loosen the coupling of your code. Contain any code using the empty `interface{}` as much as possible and prevent it being exposed. 

Of course, what is considered clean code is particularly subjective and I don't think that will ever change. However, much like my statement concerning `gofmt`, I think it's more important to find a common standard, rather than a standard that everyone agrees with 100%. It's also important to understand that fanaticism is never the goal. A codebase will most likely never be 100% 'clean', in the same way as your office desk isn't either. There is room for stepping outside the rules and boundaries established in this article. However, remember that the most important aspect of writing clean code, is helping one another. We help our support engineers, by ensuring stability in software and easy debugging. We help our fellow developers by ensuring our code is readable and easily digestible. We help everyone involved in the project by establishing a flexible code base, in which we can quickly introduce new features without breaking our current platform. We move quickly by going slowly and thenceforth, everyone is satisfied. 

I therefore hope, that you will join the discussion to help what we, the Go community, define as clean code. Let's establish a common ground, so that we improve software. Not only for ourselves, but the sake of everyone.<|MERGE_RESOLUTION|>--- conflicted
+++ resolved
@@ -145,11 +145,7 @@
 }
 ```
 
-<<<<<<< HEAD
-This kind of logical progression in our function names&mdash;from a high level of abstraction to a lower, more specific one&mdash;makes the code easier to follow and and read. Consider the alternative: If our highest level of abstraction is too specific, then we'll end up with a name that attempts to cover all bases, like `DetermineFileExtensionAndParseConfigurationFile`. This is horrendously difficult to read; we are trying to be too specific too soon and end up confusing the reader, despite trying to be clear! 
-=======
 This kind of logical progression in our function names&mdash;from a high level of abstraction to a lower, more specific one&mdash;makes the code easier to follow and read. Consider the alternative: if our highest level of abstraction is too specific, then we'll end up with a name that attempts to cover all bases, like `DetermineFileExtensionAndParseConfigurationFile`. This is horrendously difficult to read; we are trying to be too specific too soon and end up confusing the reader, despite trying to be clear! 
->>>>>>> 9093cf64
 
 #### Variable Naming
 Rather interestingly, the opposite is true for variables. Unlike functions, our variables should be named from more to less specific the deeper we go into nested scopes.
